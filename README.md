<<<<<<< HEAD
# Data Rafting Kit - A declarative framework for PySpark Pipelines

Data Rafting Kit enables a YAML based approach to PySpark pipelines with integrated features such as data quality checks. Instead of spending time figuring out the syntax or building common PySpark, simply write your pipelines in a YAML format and run via the library. We target the use of Azure based services, primarily Microsoft Fabric and Azure Databricks, but this library should be usable in any PySpark environment.

This helper library aims to make it easier to build Fabric based pipelines that interact with Azure services.

A simple pipeline with data quality checks can be defined in a few lines of YAML:

```yaml
env:
  target: fabric

pipeline:
  inputs:
    - type: delta_table
      name: input_delta_table
      params:
        location: './data/netflix_titles'

  transformations:
    - type: filter
      name: filter_movies
      params:
        condition: 'type = "TV Show"'
    - type: anonymize
      name: blank_directors
      params:
        columns:
          - name: 'director'
            type: 'mask'
            chars_to_mask: 5

  outputs:
    - type: delta_table
      name: output
      params:
        location: './data/netflix_titles_output'
        mode: merge
        merge_spec:
          condition: 'source.show_id = target.show_id'

  data_quality:
    - name: check_data
      checks:
        - type: expect_column_values_to_be_unique
          params:
            column: show_id
        - type: expect_column_values_to_be_between
          params:
            column: release_year
            min_value: "1900"
            max_value: "2005"
```

## Why 'Data Rafting Kit'?

Naming a library is hard... In the real world, a raft flows down a stream carrying a load. In our data world, this library carries data along a data stream.

### Why a new library?

A declarative approach to pipelines and data pipelines is not a new concept but there is no existing library / framework dedicated to Microsoft Fabric and Azure specific services. The YAML approach in this project aims to replicate a similar style to [Azure DevOps Pipelines](https://learn.microsoft.com/en-us/azure/devops/pipelines/get-started/what-is-azure-pipelines?view=azure-devops) to make it easy to spin up quick pipelines with similar syntax. In this repository, we provide an pipeline implementation library written from scratch with Microsoft Fabric in mind.

*This project is still in early development. The functionality provided may not cover every use case yet.*

## Key Features

- Easy YAML syntax, to quickly build repeatable pipelines
- Inbuilt parametrisation of pipelines
- Integrated testing of pipelines for expected behaviour
- Data quality checks, powered by [Great Expectations](https://github.com/great-expectations/great_expectations)
- Anonymisation, powered by [Microsoft Presidio](https://github.com/microsoft/presidio)

## Build & Installation

- Currently, there is no installation via PIP, but we plan to address this in the future.
- All dependency management is with [Poetry](https://python-poetry.org/). Make sure you have Poetry setup on your system.
- Run `poetry install`, followed by `poetry build` to produce a `.whl` file.
- Upload to your Spark cluster and get building!
- A [DevContainer](https://containers.dev/) is provided for easy local development.

## Runtime Dependencies

This project requires Python 3.11 or greater to run. For Spark runtimes, the following minimum version is required:

- Microsoft Fabric: 1.3
- Azure Databricks: 15.1

## Samples

Sample pipelines can be found under `./samples`. We aim to keep these up to date with different options.

## Credit

This project makes key use of some dependencies to power some of the features. These repositories have made implementing this project far easier. Thanks to:

- [Great Expectations](https://github.com/great-expectations/great_expectations)
- [Microsoft Presidio](https://github.com/microsoft/presidio)
- [Pydantic](https://github.com/pydantic/pydantic)

The following abandoned library has provided some initial inspiration for direction of a YAML based approach for data pipelines:

- [DataDuct](https://github.com/coursera/dataduct)

## Contributing

This project welcomes contributions and suggestions.  Most contributions require you to agree to a
Contributor License Agreement (CLA) declaring that you have the right to, and actually do, grant us
the rights to use your contribution. For details, visit https://cla.opensource.microsoft.com.

When you submit a pull request, a CLA bot will automatically determine whether you need to provide
a CLA and decorate the PR appropriately (e.g., status check, comment). Simply follow the instructions
provided by the bot. You will only need to do this once across all repos using our CLA.

This project has adopted the [Microsoft Open Source Code of Conduct](https://opensource.microsoft.com/codeofconduct/).
For more information see the [Code of Conduct FAQ](https://opensource.microsoft.com/codeofconduct/faq/) or
contact [opencode@microsoft.com](mailto:opencode@microsoft.com) with any additional questions or comments.

## Trademarks

This project may contain trademarks or logos for projects, products, or services. Authorized use of Microsoft
trademarks or logos is subject to and must follow
[Microsoft's Trademark & Brand Guidelines](https://www.microsoft.com/en-us/legal/intellectualproperty/trademarks/usage/general).
Use of Microsoft trademarks or logos in modified versions of this project must not cause confusion or imply Microsoft sponsorship.
Any use of third-party trademarks or logos are subject to those third-party's policies.
=======
# Data Rafting Kit - A declarative framework for PySpark Pipelines

Data Rafting Kit enables a YAML based approach to PySpark pipelines with integrated features such as data quality checks. Instead of spending time figuring out the syntax or building common PySpark, simply write your pipelines in a YAML format and run via the library. We target the use of Azure based services, primarily Microsoft Fabric and Azure Databricks, but this library should be usable in any PySpark environment.

This helper library aims to make it easier to build Fabric based pipelines that interact with Azure services.

A simple pipeline with data quality checks can be defined in a few lines of YAML:

```yaml
name: "My First Data Rafting Kit Pipeline"
env:
  target: fabric

pipeline:
  inputs:
    - type: delta_table
      name: input_delta_table
      params:
        location: './data/netflix_titles'

  transformations:
    - type: filter
      name: filter_movies
      params:
        condition: 'type = "TV Show"'

    - type: anonymize
      name: blank_directors
      params:
        columns:
          - name: 'director'
            type: 'mask'
            chars_to_mask: 5

    - type: config
      name: sub_transformations
      params:
        path: './sub_transformations.yaml'
        arguments:
          select_value: 1

  outputs:
    - type: delta_table
      name: output
      params:
        location: './data/netflix_titles_output'
        mode: merge
        merge_spec:
          condition: 'source.show_id = target.show_id'

  data_quality:
    - name: check_data
      type: check
      params:
        mode: flag
        unique_column_identifiers:
          - show_id
        checks:
          - type: expect_column_values_to_be_unique
            params:
              column: show_id
          - type: expect_column_values_to_be_between
            params:
              column: release_year
              min_value: "1900"
              max_value: "2005"
```

## Why 'Data Rafting Kit'?

Naming a library is hard... In the real world, a raft flows down a stream carrying a load. In our data world, this library carries data along a data stream.

### Why a new library?

A declarative approach to pipelines and data pipelines is not a new concept but there is no existing library / framework dedicated to Microsoft Fabric and Azure specific services. The YAML approach in this project aims to replicate a similar style to [Azure DevOps Pipelines](https://learn.microsoft.com/en-us/azure/devops/pipelines/get-started/what-is-azure-pipelines?view=azure-devops) to make it easy to spin up quick pipelines with similar syntax. In this repository, we provide an pipeline implementation library written from scratch with Microsoft Fabric in mind.

*This project is still in early development. The functionality provided may not cover every use case yet.*

## Key Features

- Easy YAML (or JSON) syntax, to quickly build repeatable pipelines
- Inbuilt parametrisation of pipelines and ability to load sub config files
- Integrated testing of pipelines for expected behaviour
- Streaming support from EventHub (Kafka Endpoint) or Delta Tables
- Data quality checks, powered by [Great Expectations](https://github.com/great-expectations/great_expectations) (including for streaming data pipelines)
- Anonymisation, powered by [Microsoft Presidio](https://github.com/microsoft/presidio)

## Build & Installation

- Currently, there is no installation via PIP, but we plan to address this in the future.
- All dependency management is with [Poetry](https://python-poetry.org/). Make sure you have Poetry setup on your system.
- Run `poetry install`, followed by `poetry build` to produce a `.whl` file.
- Upload to your Spark cluster and get building!
- A [DevContainer](https://containers.dev/) is provided for easy local development.

## Runtime Dependencies

This project requires Python 3.11 or greater to run. For Spark runtimes, the following minimum version is required:

- Microsoft Fabric: 1.3
- Azure Databricks: 15.1

## Samples

Sample pipelines can be found under `./samples`. We aim to keep these up to date with different options.

## Credit

This project makes key use of some dependencies to power some of the features. These repositories have made implementing this project far easier. Thanks to:

- [Great Expectations](https://github.com/great-expectations/great_expectations)
- [Microsoft Presidio](https://github.com/microsoft/presidio)
- [Pydantic](https://github.com/pydantic/pydantic)

The following abandoned library has provided some initial inspiration for direction of a YAML based approach for data pipelines:

- [DataDuct](https://github.com/coursera/dataduct)

## Contributing

This project welcomes contributions and suggestions.  Most contributions require you to agree to a
Contributor License Agreement (CLA) declaring that you have the right to, and actually do, grant us
the rights to use your contribution. For details, visit https://cla.opensource.microsoft.com.

When you submit a pull request, a CLA bot will automatically determine whether you need to provide
a CLA and decorate the PR appropriately (e.g., status check, comment). Simply follow the instructions
provided by the bot. You will only need to do this once across all repos using our CLA.

This project has adopted the [Microsoft Open Source Code of Conduct](https://opensource.microsoft.com/codeofconduct/).
For more information see the [Code of Conduct FAQ](https://opensource.microsoft.com/codeofconduct/faq/) or
contact [opencode@microsoft.com](mailto:opencode@microsoft.com) with any additional questions or comments.

## Trademarks

This project may contain trademarks or logos for projects, products, or services. Authorized use of Microsoft
trademarks or logos is subject to and must follow
[Microsoft's Trademark & Brand Guidelines](https://www.microsoft.com/en-us/legal/intellectualproperty/trademarks/usage/general).
Use of Microsoft trademarks or logos in modified versions of this project must not cause confusion or imply Microsoft sponsorship.
Any use of third-party trademarks or logos are subject to those third-party's policies.
>>>>>>> 281b6a27
<|MERGE_RESOLUTION|>--- conflicted
+++ resolved
@@ -1,129 +1,3 @@
-<<<<<<< HEAD
-# Data Rafting Kit - A declarative framework for PySpark Pipelines
-
-Data Rafting Kit enables a YAML based approach to PySpark pipelines with integrated features such as data quality checks. Instead of spending time figuring out the syntax or building common PySpark, simply write your pipelines in a YAML format and run via the library. We target the use of Azure based services, primarily Microsoft Fabric and Azure Databricks, but this library should be usable in any PySpark environment.
-
-This helper library aims to make it easier to build Fabric based pipelines that interact with Azure services.
-
-A simple pipeline with data quality checks can be defined in a few lines of YAML:
-
-```yaml
-env:
-  target: fabric
-
-pipeline:
-  inputs:
-    - type: delta_table
-      name: input_delta_table
-      params:
-        location: './data/netflix_titles'
-
-  transformations:
-    - type: filter
-      name: filter_movies
-      params:
-        condition: 'type = "TV Show"'
-    - type: anonymize
-      name: blank_directors
-      params:
-        columns:
-          - name: 'director'
-            type: 'mask'
-            chars_to_mask: 5
-
-  outputs:
-    - type: delta_table
-      name: output
-      params:
-        location: './data/netflix_titles_output'
-        mode: merge
-        merge_spec:
-          condition: 'source.show_id = target.show_id'
-
-  data_quality:
-    - name: check_data
-      checks:
-        - type: expect_column_values_to_be_unique
-          params:
-            column: show_id
-        - type: expect_column_values_to_be_between
-          params:
-            column: release_year
-            min_value: "1900"
-            max_value: "2005"
-```
-
-## Why 'Data Rafting Kit'?
-
-Naming a library is hard... In the real world, a raft flows down a stream carrying a load. In our data world, this library carries data along a data stream.
-
-### Why a new library?
-
-A declarative approach to pipelines and data pipelines is not a new concept but there is no existing library / framework dedicated to Microsoft Fabric and Azure specific services. The YAML approach in this project aims to replicate a similar style to [Azure DevOps Pipelines](https://learn.microsoft.com/en-us/azure/devops/pipelines/get-started/what-is-azure-pipelines?view=azure-devops) to make it easy to spin up quick pipelines with similar syntax. In this repository, we provide an pipeline implementation library written from scratch with Microsoft Fabric in mind.
-
-*This project is still in early development. The functionality provided may not cover every use case yet.*
-
-## Key Features
-
-- Easy YAML syntax, to quickly build repeatable pipelines
-- Inbuilt parametrisation of pipelines
-- Integrated testing of pipelines for expected behaviour
-- Data quality checks, powered by [Great Expectations](https://github.com/great-expectations/great_expectations)
-- Anonymisation, powered by [Microsoft Presidio](https://github.com/microsoft/presidio)
-
-## Build & Installation
-
-- Currently, there is no installation via PIP, but we plan to address this in the future.
-- All dependency management is with [Poetry](https://python-poetry.org/). Make sure you have Poetry setup on your system.
-- Run `poetry install`, followed by `poetry build` to produce a `.whl` file.
-- Upload to your Spark cluster and get building!
-- A [DevContainer](https://containers.dev/) is provided for easy local development.
-
-## Runtime Dependencies
-
-This project requires Python 3.11 or greater to run. For Spark runtimes, the following minimum version is required:
-
-- Microsoft Fabric: 1.3
-- Azure Databricks: 15.1
-
-## Samples
-
-Sample pipelines can be found under `./samples`. We aim to keep these up to date with different options.
-
-## Credit
-
-This project makes key use of some dependencies to power some of the features. These repositories have made implementing this project far easier. Thanks to:
-
-- [Great Expectations](https://github.com/great-expectations/great_expectations)
-- [Microsoft Presidio](https://github.com/microsoft/presidio)
-- [Pydantic](https://github.com/pydantic/pydantic)
-
-The following abandoned library has provided some initial inspiration for direction of a YAML based approach for data pipelines:
-
-- [DataDuct](https://github.com/coursera/dataduct)
-
-## Contributing
-
-This project welcomes contributions and suggestions.  Most contributions require you to agree to a
-Contributor License Agreement (CLA) declaring that you have the right to, and actually do, grant us
-the rights to use your contribution. For details, visit https://cla.opensource.microsoft.com.
-
-When you submit a pull request, a CLA bot will automatically determine whether you need to provide
-a CLA and decorate the PR appropriately (e.g., status check, comment). Simply follow the instructions
-provided by the bot. You will only need to do this once across all repos using our CLA.
-
-This project has adopted the [Microsoft Open Source Code of Conduct](https://opensource.microsoft.com/codeofconduct/).
-For more information see the [Code of Conduct FAQ](https://opensource.microsoft.com/codeofconduct/faq/) or
-contact [opencode@microsoft.com](mailto:opencode@microsoft.com) with any additional questions or comments.
-
-## Trademarks
-
-This project may contain trademarks or logos for projects, products, or services. Authorized use of Microsoft
-trademarks or logos is subject to and must follow
-[Microsoft's Trademark & Brand Guidelines](https://www.microsoft.com/en-us/legal/intellectualproperty/trademarks/usage/general).
-Use of Microsoft trademarks or logos in modified versions of this project must not cause confusion or imply Microsoft sponsorship.
-Any use of third-party trademarks or logos are subject to those third-party's policies.
-=======
 # Data Rafting Kit - A declarative framework for PySpark Pipelines
 
 Data Rafting Kit enables a YAML based approach to PySpark pipelines with integrated features such as data quality checks. Instead of spending time figuring out the syntax or building common PySpark, simply write your pipelines in a YAML format and run via the library. We target the use of Azure based services, primarily Microsoft Fabric and Azure Databricks, but this library should be usable in any PySpark environment.
@@ -262,5 +136,4 @@
 trademarks or logos is subject to and must follow
 [Microsoft's Trademark & Brand Guidelines](https://www.microsoft.com/en-us/legal/intellectualproperty/trademarks/usage/general).
 Use of Microsoft trademarks or logos in modified versions of this project must not cause confusion or imply Microsoft sponsorship.
-Any use of third-party trademarks or logos are subject to those third-party's policies.
->>>>>>> 281b6a27
+Any use of third-party trademarks or logos are subject to those third-party's policies.