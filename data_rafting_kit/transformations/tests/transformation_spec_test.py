--- conflicted
+++ resolved
@@ -1,62 +1,3 @@
-<<<<<<< HEAD
-# Copyright (c) Microsoft Corporation.
-# Licensed under the MIT License.
-from pathlib import Path
-
-import pytest
-import yaml
-from pydantic import ValidationError
-
-from data_rafting_kit.common.test_utils import (
-    extract_and_convert_model_name_to_file_name,
-    logger,  # noqa
-)
-from data_rafting_kit.transformations.transformation_spec import (
-    ALL_TRANSFORMATION_SPECS,
-)
-
-
-@pytest.mark.parametrize("transformation_spec_model", ALL_TRANSFORMATION_SPECS)
-def test_transformation_spec_loads(transformation_spec_model):
-    """Test that the transformation spec can be loaded from the mock spec file.
-
-    Args:
-    ----
-    transformation_spec_model (BaseParamSpec): The transformation model to test.
-    """
-    pattern = r"^(Pyspark|Presido)(.*)TransformationSpec$"
-    mock_directory, mock_spec_file_name = extract_and_convert_model_name_to_file_name(
-        transformation_spec_model.__name__, pattern
-    )
-
-    # Check if the file exists
-    try:
-        with open(
-            Path(
-                f"./data_rafting_kit/transformations/tests/mock_specs/{mock_directory}/mock_{mock_spec_file_name}.yaml"
-            )
-        ) as file:
-            mock_spec = yaml.safe_load(file)
-    except FileNotFoundError:
-        pytest.fail(
-            f"Mock spec file not found for transformation {transformation_spec_model.__name__}."
-        )
-
-    try:
-        transformation_spec_model.model_validate(mock_spec)
-    except ValidationError as e:
-        print(f"Full loaded spec: {mock_spec}")
-        for error in e.errors():
-            print(
-                "Config Location: {} -> {} -> Found: {}".format(
-                    error["loc"], error["msg"], error["input"]
-                )
-            )
-
-        pytest.fail(
-            f"Failed to load mock spec into model for transformation {transformation_spec_model.__name__}."
-        )
-=======
 # Copyright (c) Microsoft Corporation.
 # Licensed under the MIT License.
 import json
@@ -158,5 +99,4 @@
 
         pytest.fail(
             f"Failed to load mock spec into model for transformation {transformation_spec_model.__name__}."
-        )
->>>>>>> 281b6a27
+        )