<<<<<<< HEAD
# Copyright (c) Microsoft Corporation.
# Licensed under the MIT License.
import logging
import os

import yaml
from jinja2 import Template
from pydantic import ValidationError
from pyspark.errors import PySparkAssertionError
from pyspark.sql import DataFrame
from pyspark.sql.streaming import DataStreamWriter
from pyspark.testing import assertDataFrameEqual

from data_rafting_kit.common.pipeline_dataframe_holder import PipelineDataframeHolder
from data_rafting_kit.configuration_spec import ConfigurationSpec
from data_rafting_kit.data_quality.data_quality_factory import DataQualityFactory
from data_rafting_kit.io.io_factory import IOFactory
from data_rafting_kit.transformations.transformation_factory import (
    TransformationFactory,
)


class DataRaftingKit:
    """The DataRaftingKit class is responsible for executing a data pipeline."""

    def __init__(
        self, spark, raw_data_pipeline_configuration_spec: dict, verbose: bool = False
    ):
        """Initialize the DataPipeline object.

        Args:
        ----
            spark (SparkSession): The SparkSession object.
            raw_data_pipeline_configuration_spec (dict): The raw data pipeline specification.
            verbose (bool, optional): Whether to log verbose messages. Defaults to False.
        """
        self._spark = spark
        self._verbose = verbose

        self._logger = logging.getLogger(__name__)

        self._raw_data_pipeline_configuration_spec = (
            raw_data_pipeline_configuration_spec
        )

        self._data_pipeline_configuration_spec = None

        self._logger.info("Data Pipeline Config Loaded")

    @classmethod
    def from_yaml_str(
        cls,
        spark,
        yaml_str: str,
        params: dict | None = None,
        verbose: bool = False,
    ) -> object:
        """Load the test config from the config file.

        Args:
        ----
            spark (SparkSession): The SparkSession object.
            yaml_str (str): The string of YAML to load.
            params (dict, optional): The parameters to render the config file. Defaults to None.
            verbose (bool, optional): Whether to log verbose messages. Defaults to False.

        Returns:
        -------
        DataRaftingKit: The DataRaftingKit object.
        """
        raw_data_pipeline_configuration_spec = yaml.safe_load(
            Template(yaml_str).render(params)
        )

        data_rafting_kit = cls(spark, raw_data_pipeline_configuration_spec, verbose)

        return data_rafting_kit

    @classmethod
    def from_yaml_file(
        cls,
        spark,
        yaml_file_path: str,
        params: dict | None = None,
        verbose: bool = False,
    ) -> object:
        """Load the test config from the config file.

        Args:
        ----
            spark (SparkSession): The SparkSession object.
            yaml_file_path (str): The path to the config file.
            params (dict, optional): The parameters to render the config file. Defaults to None.
            verbose (bool, optional): Whether to log verbose messages. Defaults to False.

        Returns:
        -------
        DataRaftingKit: The DataRaftingKit object.
        """
        if not os.path.isfile(yaml_file_path):
            raise FileNotFoundError(f"Config file not found at {yaml_file_path}")

        with open(yaml_file_path, encoding="utf-8") as config_file:
            return cls.from_yaml_str(spark, config_file.read(), params, verbose)

    def validate(self) -> bool:
        """Validate the data pipeline spec.

        Returns
        -------
            bool: True if the data pipeline spec is valid, False otherwise.
        """
        try:
            self._data_pipeline_configuration_spec = ConfigurationSpec.model_validate(
                self._raw_data_pipeline_configuration_spec
            )

            return True
        except ValidationError as e:
            self._logger.error("%i Validation Errors Found:", e.error_count())
            for error in e.errors():
                self._logger.error(
                    "Config Location: %s -> %s -> Found: %s",
                    error["loc"],
                    error["msg"],
                    error["input"],
                )
            return False

    def apply_output_stage(
        self,
        dfs: PipelineDataframeHolder,
        data_pipeline_configuration_spec: ConfigurationSpec,
    ):
        """Process the output buckets.

        Args:
        ----
            dfs (PipelineDataframeHolder): The DataFrames from the input stage.
            data_pipeline_configuration_spec (ConfigurationSpec): The data pipeline specification.
        """
        io_factory = IOFactory(
            self._spark, self._logger, dfs, data_pipeline_configuration_spec.env
        )
        for output_spec in data_pipeline_configuration_spec.pipeline.outputs:
            self._logger.info("Writing to %s", output_spec.root.name)
            writer = io_factory.process_output(output_spec.root)

            if len(data_pipeline_configuration_spec.pipeline.outputs) == 1:
                return writer

    def apply_input_stage(
        self, data_pipeline_configuration_spec
    ) -> PipelineDataframeHolder[str, DataFrame]:
        """Apply the input stage of the data pipeline.

        Args:
        ----
            data_pipeline_configuration_spec (ConfigurationSpec): The data pipeline specification.

        Returns:
        -------
            PipelineDataframeHolder[str, DataFrame]: The DataFrames from the input stage.
        """
        dfs = PipelineDataframeHolder()

        io_factory = IOFactory(
            self._spark, self._logger, dfs, data_pipeline_configuration_spec.env
        )

        for input_spec in data_pipeline_configuration_spec.pipeline.inputs:
            self._logger.info("Reading from %s", input_spec.root.name)

            io_factory.process_input(input_spec.root)

        return dfs

    def apply_transformation_stage(
        self,
        dfs: PipelineDataframeHolder,
        data_pipeline_configuration_spec: ConfigurationSpec,
    ):
        """Apply the transformation stage of the data pipeline.

        Args:
        ----
            dfs (PipelineDataframeHolder): The DataFrames from the input stage.
            data_pipeline_configuration_spec (ConfigurationSpec): The data pipeline specification.
        """
        transformation_factory = TransformationFactory(
            self._spark, self._logger, dfs, data_pipeline_configuration_spec.env
        )
        for (
            transformation_spec
        ) in data_pipeline_configuration_spec.pipeline.transformations:
            self._logger.info(
                "Applying transformation %s", transformation_spec.root.type
            )

            transformation_factory.process_transformation(transformation_spec.root)

    def apply_data_quality_stage(
        self,
        dfs: PipelineDataframeHolder,
        data_pipeline_configuration_spec: ConfigurationSpec,
    ):
        """Apply the data quality stage of the data pipeline.

        Args:
        ----
            dfs (PipelineDataframeHolder): The DataFrames from the input stage.
            data_pipeline_configuration_spec (ConfigurationSpec): The data pipeline specification.
        """
        data_quality_factory = DataQualityFactory(
            self._spark,
            self._logger,
            dfs,
            data_pipeline_configuration_spec.env,
        )
        for (
            data_quality_check_spec
        ) in data_pipeline_configuration_spec.pipeline.data_quality:
            self._logger.info(
                "Applying data quality check %s", data_quality_check_spec.name
            )
            data_quality_factory.process_data_quality(data_quality_check_spec)

    def apply_dq_output_micro_batch(
        self,
        dfs: PipelineDataframeHolder,
        data_pipeline_configuration_spec: ConfigurationSpec,
        write_outputs: bool | None = True,
    ):
        """Process the data quality output in micro batches for streaming dataframes.

        Args:
        ----
            dfs (PipelineDataframeHolder): The DataFrames from the input stage.
            data_pipeline_configuration_spec (ConfigurationSpec): The data pipeline specification.
            write_outputs (bool, optional): Whether to write the outputs. Defaults to True.
        """

        def foreach_batch_function(df, epoch_id):
            self._logger.info("Processing epoch %s ...", epoch_id)
            batch_outputs = PipelineDataframeHolder()
            batch_outputs[dfs.last_key] = df
            self.apply_data_quality_stage(
                batch_outputs, data_pipeline_configuration_spec
            )
            self.apply_output_stage(
                batch_outputs, data_pipeline_configuration_spec
            ) if write_outputs else None

        writer = dfs.last_df.writeStream.foreachBatch(foreach_batch_function)

        return writer

    def trigger_streaming(
        self,
        writer: DataStreamWriter,
        data_pipeline_configuration_spec: ConfigurationSpec,
    ):
        """Trigger the streaming writer.

        Args:
        ----
            writer (DataStreamWriter): The streaming writer.
            data_pipeline_configuration_spec (ConfigurationSpec): The data pipeline specification.
        """
        if data_pipeline_configuration_spec.pipeline.streaming.checkpoint is not None:
            writer = writer.option(
                "checkpointLocation",
                data_pipeline_configuration_spec.pipeline.streaming.checkpoint,
            )
        else:
            writer = writer.option(
                "checkpointLocation",
                f".checkpoints/{data_pipeline_configuration_spec.name}",
            )

        if data_pipeline_configuration_spec.pipeline.streaming.trigger is not None:
            writer = writer.trigger(
                **data_pipeline_configuration_spec.pipeline.streaming.trigger
            )

        if data_pipeline_configuration_spec.pipeline.streaming.await_termination:
            writer.start().awaitTermination()
        else:
            writer.start()

    def run_pipeline_from_spec(
        self,
        data_pipeline_configuration_spec: ConfigurationSpec,
        write_outputs: bool = True,
    ) -> PipelineDataframeHolder[str, DataFrame]:
        """Run a pipeline from a data pipeline spec.

        Args:
        ----
            data_pipeline_configuration_spec (ConfigurationSpec): The data pipeline specification.
            write_outputs (bool, optional): Whether to write the outputs. Defaults to True.

        Returns:
        -------
            PipelineDataframeHolder[str, DataFrame]: The final DataFrames in the pipeline.
        """
        self._logger.info("Executing Data Pipeline")

        dfs = self.apply_input_stage(data_pipeline_configuration_spec)

        self.apply_transformation_stage(dfs, data_pipeline_configuration_spec)

        if (
            dfs.last_df.isStreaming
            and len(data_pipeline_configuration_spec.pipeline.data_quality) > 0
            or len(data_pipeline_configuration_spec.pipeline.outputs) > 1
        ):
            # Process this in the micro batches if data quality
            writer = self.apply_dq_output_micro_batch(
                dfs, data_pipeline_configuration_spec, write_outputs
            )
            self.trigger_streaming(writer, data_pipeline_configuration_spec)

        elif dfs.last_df.isStreaming:
            writer = (
                self.apply_output_stage(dfs, data_pipeline_configuration_spec)
                if write_outputs
                else None
            )
            self.trigger_streaming(writer, data_pipeline_configuration_spec)

        else:
            self.apply_data_quality_stage(dfs, data_pipeline_configuration_spec)
            self.apply_output_stage(
                dfs, data_pipeline_configuration_spec
            ) if write_outputs else None

        self._logger.info("Data Pipeline Execution Complete")

        return dfs

    def test_local(self):  # noqa: PLR0912
        """Test the data pipeline locally with a spark installation."""
        if not self.validate():
            self._logger.error(
                "Testing of Data Pipeline Failed due to validation error."
            )
            return None

        if (
            self._data_pipeline_configuration_spec.tests is None
            or len(self._data_pipeline_configuration_spec.tests.local) == 0
        ):
            self._logger.info("No local tests found in the data pipeline spec")
            return None

        for test_spec in self._data_pipeline_configuration_spec.tests.local:
            test_pipeline_spec = self._data_pipeline_configuration_spec.model_copy(
                deep=True
            )
            self._logger.info("Testing Data Pipeline Locally")

            # Merge the test inputs into the data pipeline spec
            for input_index, input_spec in enumerate(
                test_pipeline_spec.pipeline.inputs
            ):
                for test_input_spec in test_spec.mock_inputs:
                    if input_spec.root.name == test_input_spec.root.name:
                        test_pipeline_spec.pipeline.inputs[
                            input_index
                        ] = input_spec.model_copy(
                            update=test_input_spec.model_dump(exclude_unset=True),
                            deep=True,
                        )

                        break

            dfs = self.run_pipeline_from_spec(test_pipeline_spec, write_outputs=False)

            expected_dfs = PipelineDataframeHolder()

            io_factory = IOFactory(
                self._spark, self._logger, expected_dfs, test_pipeline_spec.env
            )

            # Analyse the outputs to determine if the test passed
            for expected_output_spec in test_spec.expected_outputs:
                for output_spec in test_pipeline_spec.pipeline.outputs:
                    if output_spec.root.name == expected_output_spec.root.name:
                        if output_spec.root.input_df is not None:
                            input_df = dfs[output_spec.root.input_df]
                        else:
                            input_df = list(dfs.values())[-1]

                        self._logger.info(
                            "Reading expected output from %s",
                            expected_output_spec.root.name,
                        )

                        io_factory.process_input(expected_output_spec.root)

                        try:
                            assertDataFrameEqual(
                                actual=input_df,
                                expected=expected_dfs[expected_output_spec.root.name],
                            )
                        except PySparkAssertionError as e:
                            self._logger.error("Mismatching Dataframe Found: %s", e)
                            raise ValueError(
                                f"Expected output did not match the expected input for output: {expected_output_spec.root.name}."
                            ) from None

    def execute(self) -> DataFrame:
        """Execute the data pipeline according to the data pipeline spec.

        Returns
        -------
            DataFrame: The final DataFrame object in the data pipeline.
        """
        if not self.validate():
            self._logger.error(
                "Data Pipeline Execution Failed due to validation error."
            )
            return None

        dfs = self.run_pipeline_from_spec(self._data_pipeline_configuration_spec)
        return list(dfs.values())[-1]
=======
# Copyright (c) Microsoft Corporation.
# Licensed under the MIT License.
import json
import logging
import os

import yaml
from jinja2 import Template
from pydantic import ValidationError
from pyspark.errors import PySparkAssertionError
from pyspark.sql import DataFrame
from pyspark.sql.streaming import DataStreamWriter
from pyspark.testing import assertDataFrameEqual

from data_rafting_kit.common.pipeline_dataframe_holder import PipelineDataframeHolder
from data_rafting_kit.configuration_spec import ConfigurationSpec
from data_rafting_kit.data_quality.data_quality_factory import DataQualityFactory
from data_rafting_kit.io.io_factory import IOFactory
from data_rafting_kit.transformations.transformation_factory import (
    TransformationFactory,
)


class DataRaftingKit:
    """The DataRaftingKit class is responsible for executing a data pipeline."""

    def __init__(
        self, spark, raw_data_pipeline_configuration_spec: dict, verbose: bool = False
    ):
        """Initialize the DataPipeline object.

        Args:
        ----
            spark (SparkSession): The SparkSession object.
            raw_data_pipeline_configuration_spec (dict): The raw data pipeline specification.
            verbose (bool, optional): Whether to log verbose messages. Defaults to False.
        """
        self._spark = spark
        self._verbose = verbose

        self._logger = logging.getLogger(__name__)

        self._raw_data_pipeline_configuration_spec = (
            raw_data_pipeline_configuration_spec
        )

        self._data_pipeline_configuration_spec = None

        self._logger.info("Data Pipeline Config Loaded")

    @classmethod
    def from_yaml_str(
        cls,
        spark,
        yaml_str: str,
        arguments: dict | None = None,
        verbose: bool = False,
    ) -> object:
        """Load the test config from the config file.

        Args:
        ----
            spark (SparkSession): The SparkSession object.
            yaml_str (str): The string of YAML to load.
            arguments (dict, optional): The arguments to render the config file. Defaults to None.
            verbose (bool, optional): Whether to log verbose messages. Defaults to False.

        Returns:
        -------
        DataRaftingKit: The DataRaftingKit object.
        """
        raw_data_pipeline_spec = yaml.safe_load(Template(yaml_str).render(arguments))

        data_rafting_kit = cls(spark, raw_data_pipeline_spec, verbose)

        return data_rafting_kit

    @classmethod
    def from_json_str(
        cls,
        spark,
        json_str: str,
        arguments: dict | None = None,
        verbose: bool = False,
    ) -> object:
        """Load the test config from the config file.

        Args:
        ----
            spark (SparkSession): The SparkSession object.
            json_str (str): The string of YAML to load.
            arguments (dict, optional): The arguments to render the config file. Defaults to None.
            verbose (bool, optional): Whether to log verbose messages. Defaults to False.

        Returns:
        -------
        DataRaftingKit: The DataRaftingKit object.
        """
        raw_data_pipeline_spec = json.load(Template(json_str).render(arguments))

        data_rafting_kit = cls(spark, raw_data_pipeline_spec, verbose)

        return data_rafting_kit

    @classmethod
    def from_yaml_file(
        cls,
        spark,
        file_path: str,
        arguments: dict | None = None,
        verbose: bool = False,
    ) -> object:
        """Load the test config from the config file.

        Args:
        ----
            spark (SparkSession): The SparkSession object.
            file_path (str): The path to the config file.
            arguments (dict, optional): The parameters to render the config file. Defaults to None.
            verbose (bool, optional): Whether to log verbose messages. Defaults to False.

        Returns:
        -------
        DataRaftingKit: The DataRaftingKit object.
        """
        if not os.path.isfile(file_path):
            raise FileNotFoundError(f"Config file not found at {file_path}")

        _, file_extension = os.path.splitext(file_path)

        if file_extension not in (".yaml", ".yml"):
            raise ValueError(
                "Only YAML (.yaml or .yml) files are supported in from_yaml_file method."
            )

        with open(file_path, encoding="utf-8") as config_file:
            return cls.from_yaml_str(spark, config_file.read(), arguments, verbose)

    @classmethod
    def from_json_file(
        cls,
        spark,
        file_path: str,
        arguments: dict | None = None,
        verbose: bool = False,
    ) -> object:
        """Load the test config from the config file.

        Args:
        ----
            spark (SparkSession): The SparkSession object.
            file_path (str): The path to the config file.
            arguments (dict, optional): The parameters to render the config file. Defaults to None.
            verbose (bool, optional): Whether to log verbose messages. Defaults to False.

        Returns:
        -------
        DataRaftingKit: The DataRaftingKit object.
        """
        if not os.path.isfile(file_path):
            raise FileNotFoundError(f"Config file not found at {file_path}")

        _, file_extension = os.path.splitext(file_path)
        if file_extension not in (".json"):
            raise ValueError(
                "Only JSON (.json) files are supported in from_json_file method."
            )

        with open(file_path, encoding="utf-8") as config_file:
            return cls.from_json_str(spark, config_file.read(), arguments, verbose)

    def validate(self) -> bool:
        """Validate the data pipeline spec.

        Returns
        -------
            bool: True if the data pipeline spec is valid, False otherwise.
        """
        try:
            self._data_pipeline_configuration_spec = ConfigurationSpec.model_validate(
                self._raw_data_pipeline_configuration_spec
            )

            return True
        except ValidationError as e:
            self._logger.error("%i Validation Errors Found:", e.error_count())
            for error in e.errors():
                self._logger.error(
                    "Config Location: %s -> %s -> Found: %s",
                    error["loc"],
                    error["msg"],
                    error["input"],
                )
            return False

    def apply_output_stage(
        self,
        dfs: PipelineDataframeHolder,
        data_pipeline_configuration_spec: ConfigurationSpec,
    ):
        """Process the output buckets.

        Args:
        ----
            dfs (PipelineDataframeHolder): The DataFrames from the input stage.
            data_pipeline_configuration_spec (ConfigurationSpec): The data pipeline specification.
        """
        io_factory = IOFactory(
            self._spark, self._logger, dfs, data_pipeline_configuration_spec.env
        )
        for output_spec in data_pipeline_configuration_spec.pipeline.outputs:
            self._logger.info("Writing to %s", output_spec.root.name)
            writer = io_factory.process_output(output_spec.root)

            if len(data_pipeline_configuration_spec.pipeline.outputs) == 1:
                return writer

    def apply_input_stage(
        self, data_pipeline_configuration_spec
    ) -> PipelineDataframeHolder[str, DataFrame]:
        """Apply the input stage of the data pipeline.

        Args:
        ----
            data_pipeline_configuration_spec (ConfigurationSpec): The data pipeline specification.

        Returns:
        -------
            PipelineDataframeHolder[str, DataFrame]: The DataFrames from the input stage.
        """
        dfs = PipelineDataframeHolder()

        io_factory = IOFactory(
            self._spark, self._logger, dfs, data_pipeline_configuration_spec.env
        )

        for input_spec in data_pipeline_configuration_spec.pipeline.inputs:
            self._logger.info("Reading from %s", input_spec.root.name)

            io_factory.process_input(input_spec.root)

        return dfs

    def apply_transformation_stage(
        self,
        dfs: PipelineDataframeHolder,
        data_pipeline_configuration_spec: ConfigurationSpec,
    ):
        """Apply the transformation stage of the data pipeline.

        Args:
        ----
            dfs (PipelineDataframeHolder): The DataFrames from the input stage.
            data_pipeline_configuration_spec (ConfigurationSpec): The data pipeline specification.
        """
        transformation_factory = TransformationFactory(
            self._spark, self._logger, dfs, data_pipeline_configuration_spec.env
        )
        for (
            transformation_spec
        ) in data_pipeline_configuration_spec.pipeline.transformations:
            self._logger.info(
                "Applying transformation %s", transformation_spec.root.type
            )

            transformation_factory.process_transformation(transformation_spec.root)

    def apply_data_quality_stage(
        self,
        dfs: PipelineDataframeHolder,
        data_pipeline_configuration_spec: ConfigurationSpec,
    ):
        """Apply the data quality stage of the data pipeline.

        Args:
        ----
            dfs (PipelineDataframeHolder): The DataFrames from the input stage.
            data_pipeline_configuration_spec (ConfigurationSpec): The data pipeline specification.
        """
        data_quality_factory = DataQualityFactory(
            self._spark,
            self._logger,
            dfs,
            data_pipeline_configuration_spec.env,
        )
        for (
            data_quality_check_spec
        ) in data_pipeline_configuration_spec.pipeline.data_quality:
            self._logger.info(
                "Applying data quality check %s", data_quality_check_spec.name
            )
            data_quality_factory.process_data_quality(data_quality_check_spec)

    def apply_dq_output_micro_batch(
        self,
        dfs: PipelineDataframeHolder,
        data_pipeline_configuration_spec: ConfigurationSpec,
        write_outputs: bool | None = True,
    ):
        """Process the data quality output in micro batches for streaming dataframes.

        Args:
        ----
            dfs (PipelineDataframeHolder): The DataFrames from the input stage.
            data_pipeline_configuration_spec (ConfigurationSpec): The data pipeline specification.
            write_outputs (bool, optional): Whether to write the outputs. Defaults to True.
        """

        def foreach_batch_function(df, epoch_id):
            self._logger.info("Processing epoch %s ...", epoch_id)
            batch_outputs = PipelineDataframeHolder()
            batch_outputs[dfs.last_key] = df
            self.apply_data_quality_stage(
                batch_outputs, data_pipeline_configuration_spec
            )
            self.apply_output_stage(
                batch_outputs, data_pipeline_configuration_spec
            ) if write_outputs else None

        writer = dfs.last_df.writeStream.foreachBatch(foreach_batch_function)

        return writer

    def trigger_streaming(
        self,
        writer: DataStreamWriter,
        data_pipeline_configuration_spec: ConfigurationSpec,
    ):
        """Trigger the streaming writer.

        Args:
        ----
            writer (DataStreamWriter): The streaming writer.
            data_pipeline_configuration_spec (ConfigurationSpec): The data pipeline specification.
        """
        if data_pipeline_configuration_spec.pipeline.streaming.checkpoint is not None:
            writer = writer.option(
                "checkpointLocation",
                data_pipeline_configuration_spec.pipeline.streaming.checkpoint,
            )
        else:
            writer = writer.option(
                "checkpointLocation",
                f".checkpoints/{data_pipeline_configuration_spec.name}",
            )

        if data_pipeline_configuration_spec.pipeline.streaming.trigger is not None:
            writer = writer.trigger(
                **data_pipeline_configuration_spec.pipeline.streaming.trigger
            )

        if data_pipeline_configuration_spec.pipeline.streaming.await_termination:
            writer.start().awaitTermination()
        else:
            writer.start()

    def run_pipeline_from_spec(
        self,
        data_pipeline_configuration_spec: ConfigurationSpec,
        write_outputs: bool = True,
    ) -> PipelineDataframeHolder[str, DataFrame]:
        """Run a pipeline from a data pipeline spec.

        Args:
        ----
            data_pipeline_configuration_spec (ConfigurationSpec): The data pipeline specification.
            write_outputs (bool, optional): Whether to write the outputs. Defaults to True.

        Returns:
        -------
            PipelineDataframeHolder[str, DataFrame]: The final DataFrames in the pipeline.
        """
        self._logger.info("Executing Data Pipeline")

        dfs = self.apply_input_stage(data_pipeline_configuration_spec)

        self.apply_transformation_stage(dfs, data_pipeline_configuration_spec)

        if (
            dfs.last_df.isStreaming
            and len(data_pipeline_configuration_spec.pipeline.data_quality) > 0
            or len(data_pipeline_configuration_spec.pipeline.outputs) > 1
        ):
            # Process this in the micro batches if data quality
            writer = self.apply_dq_output_micro_batch(
                dfs, data_pipeline_configuration_spec, write_outputs
            )
            self.trigger_streaming(writer, data_pipeline_configuration_spec)

        elif dfs.last_df.isStreaming:
            writer = (
                self.apply_output_stage(dfs, data_pipeline_configuration_spec)
                if write_outputs
                else None
            )
            self.trigger_streaming(writer, data_pipeline_configuration_spec)

        else:
            self.apply_data_quality_stage(dfs, data_pipeline_configuration_spec)
            self.apply_output_stage(
                dfs, data_pipeline_configuration_spec
            ) if write_outputs else None

        self._logger.info("Data Pipeline Execution Complete")

        return dfs

    def test_local(self):  # noqa: PLR0912
        """Test the data pipeline locally with a spark installation."""
        if not self.validate():
            self._logger.error(
                "Testing of Data Pipeline Failed due to validation error."
            )
            return None

        if (
            self._data_pipeline_configuration_spec.tests is None
            or len(self._data_pipeline_configuration_spec.tests.local) == 0
        ):
            self._logger.info("No local tests found in the data pipeline spec")
            return None

        for test_spec in self._data_pipeline_configuration_spec.tests.local:
            test_pipeline_spec = self._data_pipeline_configuration_spec.model_copy(
                deep=True
            )
            self._logger.info("Testing Data Pipeline Locally")

            # Merge the test inputs into the data pipeline spec
            for input_index, input_spec in enumerate(
                test_pipeline_spec.pipeline.inputs
            ):
                for test_input_spec in test_spec.mock_inputs:
                    if input_spec.root.name == test_input_spec.root.name:
                        test_pipeline_spec.pipeline.inputs[
                            input_index
                        ] = input_spec.model_copy(
                            update=test_input_spec.model_dump(exclude_unset=True),
                            deep=True,
                        )

                        break

            dfs = self.run_pipeline_from_spec(test_pipeline_spec, write_outputs=False)

            expected_dfs = PipelineDataframeHolder()

            io_factory = IOFactory(
                self._spark, self._logger, expected_dfs, test_pipeline_spec.env
            )

            # Analyse the outputs to determine if the test passed
            for expected_output_spec in test_spec.expected_outputs:
                for output_spec in test_pipeline_spec.pipeline.outputs:
                    if output_spec.root.name == expected_output_spec.root.name:
                        if output_spec.root.input_df is not None:
                            input_df = dfs[output_spec.root.input_df]
                        else:
                            input_df = list(dfs.values())[-1]

                        self._logger.info(
                            "Reading expected output from %s",
                            expected_output_spec.root.name,
                        )

                        io_factory.process_input(expected_output_spec.root)

                        try:
                            assertDataFrameEqual(
                                actual=input_df,
                                expected=expected_dfs[expected_output_spec.root.name],
                            )
                        except PySparkAssertionError as e:
                            self._logger.error("Mismatching Dataframe Found: %s", e)
                            raise ValueError(
                                f"Expected output did not match the expected input for output: {expected_output_spec.root.name}."
                            ) from None

    def execute(self) -> DataFrame:
        """Execute the data pipeline according to the data pipeline spec.

        Returns
        -------
            DataFrame: The final DataFrame object in the data pipeline.
        """
        if not self.validate():
            self._logger.error(
                "Data Pipeline Execution Failed due to validation error."
            )
            return None

        dfs = self.run_pipeline_from_spec(self._data_pipeline_configuration_spec)
        return list(dfs.values())[-1]
>>>>>>> 281b6a27
<|MERGE_RESOLUTION|>--- conflicted
+++ resolved
@@ -1,6 +1,6 @@
-<<<<<<< HEAD
 # Copyright (c) Microsoft Corporation.
 # Licensed under the MIT License.
+import json
 import logging
 import os
 
@@ -53,7 +53,7 @@
         cls,
         spark,
         yaml_str: str,
-        params: dict | None = None,
+        arguments: dict | None = None,
         verbose: bool = False,
     ) -> object:
         """Load the test config from the config file.
@@ -62,18 +62,43 @@
         ----
             spark (SparkSession): The SparkSession object.
             yaml_str (str): The string of YAML to load.
-            params (dict, optional): The parameters to render the config file. Defaults to None.
+            arguments (dict, optional): The arguments to render the config file. Defaults to None.
             verbose (bool, optional): Whether to log verbose messages. Defaults to False.
 
         Returns:
         -------
         DataRaftingKit: The DataRaftingKit object.
         """
-        raw_data_pipeline_configuration_spec = yaml.safe_load(
-            Template(yaml_str).render(params)
-        )
-
-        data_rafting_kit = cls(spark, raw_data_pipeline_configuration_spec, verbose)
+        raw_data_pipeline_spec = yaml.safe_load(Template(yaml_str).render(arguments))
+
+        data_rafting_kit = cls(spark, raw_data_pipeline_spec, verbose)
+
+        return data_rafting_kit
+
+    @classmethod
+    def from_json_str(
+        cls,
+        spark,
+        json_str: str,
+        arguments: dict | None = None,
+        verbose: bool = False,
+    ) -> object:
+        """Load the test config from the config file.
+
+        Args:
+        ----
+            spark (SparkSession): The SparkSession object.
+            json_str (str): The string of YAML to load.
+            arguments (dict, optional): The arguments to render the config file. Defaults to None.
+            verbose (bool, optional): Whether to log verbose messages. Defaults to False.
+
+        Returns:
+        -------
+        DataRaftingKit: The DataRaftingKit object.
+        """
+        raw_data_pipeline_spec = json.load(Template(json_str).render(arguments))
+
+        data_rafting_kit = cls(spark, raw_data_pipeline_spec, verbose)
 
         return data_rafting_kit
 
@@ -81,8 +106,8 @@
     def from_yaml_file(
         cls,
         spark,
-        yaml_file_path: str,
-        params: dict | None = None,
+        file_path: str,
+        arguments: dict | None = None,
         verbose: bool = False,
     ) -> object:
         """Load the test config from the config file.
@@ -90,19 +115,59 @@
         Args:
         ----
             spark (SparkSession): The SparkSession object.
-            yaml_file_path (str): The path to the config file.
-            params (dict, optional): The parameters to render the config file. Defaults to None.
+            file_path (str): The path to the config file.
+            arguments (dict, optional): The parameters to render the config file. Defaults to None.
             verbose (bool, optional): Whether to log verbose messages. Defaults to False.
 
         Returns:
         -------
         DataRaftingKit: The DataRaftingKit object.
         """
-        if not os.path.isfile(yaml_file_path):
-            raise FileNotFoundError(f"Config file not found at {yaml_file_path}")
-
-        with open(yaml_file_path, encoding="utf-8") as config_file:
-            return cls.from_yaml_str(spark, config_file.read(), params, verbose)
+        if not os.path.isfile(file_path):
+            raise FileNotFoundError(f"Config file not found at {file_path}")
+
+        _, file_extension = os.path.splitext(file_path)
+
+        if file_extension not in (".yaml", ".yml"):
+            raise ValueError(
+                "Only YAML (.yaml or .yml) files are supported in from_yaml_file method."
+            )
+
+        with open(file_path, encoding="utf-8") as config_file:
+            return cls.from_yaml_str(spark, config_file.read(), arguments, verbose)
+
+    @classmethod
+    def from_json_file(
+        cls,
+        spark,
+        file_path: str,
+        arguments: dict | None = None,
+        verbose: bool = False,
+    ) -> object:
+        """Load the test config from the config file.
+
+        Args:
+        ----
+            spark (SparkSession): The SparkSession object.
+            file_path (str): The path to the config file.
+            arguments (dict, optional): The parameters to render the config file. Defaults to None.
+            verbose (bool, optional): Whether to log verbose messages. Defaults to False.
+
+        Returns:
+        -------
+        DataRaftingKit: The DataRaftingKit object.
+        """
+        if not os.path.isfile(file_path):
+            raise FileNotFoundError(f"Config file not found at {file_path}")
+
+        _, file_extension = os.path.splitext(file_path)
+        if file_extension not in (".json"):
+            raise ValueError(
+                "Only JSON (.json) files are supported in from_json_file method."
+            )
+
+        with open(file_path, encoding="utf-8") as config_file:
+            return cls.from_json_str(spark, config_file.read(), arguments, verbose)
 
     def validate(self) -> bool:
         """Validate the data pipeline spec.
@@ -425,499 +490,4 @@
             return None
 
         dfs = self.run_pipeline_from_spec(self._data_pipeline_configuration_spec)
-        return list(dfs.values())[-1]
-=======
-# Copyright (c) Microsoft Corporation.
-# Licensed under the MIT License.
-import json
-import logging
-import os
-
-import yaml
-from jinja2 import Template
-from pydantic import ValidationError
-from pyspark.errors import PySparkAssertionError
-from pyspark.sql import DataFrame
-from pyspark.sql.streaming import DataStreamWriter
-from pyspark.testing import assertDataFrameEqual
-
-from data_rafting_kit.common.pipeline_dataframe_holder import PipelineDataframeHolder
-from data_rafting_kit.configuration_spec import ConfigurationSpec
-from data_rafting_kit.data_quality.data_quality_factory import DataQualityFactory
-from data_rafting_kit.io.io_factory import IOFactory
-from data_rafting_kit.transformations.transformation_factory import (
-    TransformationFactory,
-)
-
-
-class DataRaftingKit:
-    """The DataRaftingKit class is responsible for executing a data pipeline."""
-
-    def __init__(
-        self, spark, raw_data_pipeline_configuration_spec: dict, verbose: bool = False
-    ):
-        """Initialize the DataPipeline object.
-
-        Args:
-        ----
-            spark (SparkSession): The SparkSession object.
-            raw_data_pipeline_configuration_spec (dict): The raw data pipeline specification.
-            verbose (bool, optional): Whether to log verbose messages. Defaults to False.
-        """
-        self._spark = spark
-        self._verbose = verbose
-
-        self._logger = logging.getLogger(__name__)
-
-        self._raw_data_pipeline_configuration_spec = (
-            raw_data_pipeline_configuration_spec
-        )
-
-        self._data_pipeline_configuration_spec = None
-
-        self._logger.info("Data Pipeline Config Loaded")
-
-    @classmethod
-    def from_yaml_str(
-        cls,
-        spark,
-        yaml_str: str,
-        arguments: dict | None = None,
-        verbose: bool = False,
-    ) -> object:
-        """Load the test config from the config file.
-
-        Args:
-        ----
-            spark (SparkSession): The SparkSession object.
-            yaml_str (str): The string of YAML to load.
-            arguments (dict, optional): The arguments to render the config file. Defaults to None.
-            verbose (bool, optional): Whether to log verbose messages. Defaults to False.
-
-        Returns:
-        -------
-        DataRaftingKit: The DataRaftingKit object.
-        """
-        raw_data_pipeline_spec = yaml.safe_load(Template(yaml_str).render(arguments))
-
-        data_rafting_kit = cls(spark, raw_data_pipeline_spec, verbose)
-
-        return data_rafting_kit
-
-    @classmethod
-    def from_json_str(
-        cls,
-        spark,
-        json_str: str,
-        arguments: dict | None = None,
-        verbose: bool = False,
-    ) -> object:
-        """Load the test config from the config file.
-
-        Args:
-        ----
-            spark (SparkSession): The SparkSession object.
-            json_str (str): The string of YAML to load.
-            arguments (dict, optional): The arguments to render the config file. Defaults to None.
-            verbose (bool, optional): Whether to log verbose messages. Defaults to False.
-
-        Returns:
-        -------
-        DataRaftingKit: The DataRaftingKit object.
-        """
-        raw_data_pipeline_spec = json.load(Template(json_str).render(arguments))
-
-        data_rafting_kit = cls(spark, raw_data_pipeline_spec, verbose)
-
-        return data_rafting_kit
-
-    @classmethod
-    def from_yaml_file(
-        cls,
-        spark,
-        file_path: str,
-        arguments: dict | None = None,
-        verbose: bool = False,
-    ) -> object:
-        """Load the test config from the config file.
-
-        Args:
-        ----
-            spark (SparkSession): The SparkSession object.
-            file_path (str): The path to the config file.
-            arguments (dict, optional): The parameters to render the config file. Defaults to None.
-            verbose (bool, optional): Whether to log verbose messages. Defaults to False.
-
-        Returns:
-        -------
-        DataRaftingKit: The DataRaftingKit object.
-        """
-        if not os.path.isfile(file_path):
-            raise FileNotFoundError(f"Config file not found at {file_path}")
-
-        _, file_extension = os.path.splitext(file_path)
-
-        if file_extension not in (".yaml", ".yml"):
-            raise ValueError(
-                "Only YAML (.yaml or .yml) files are supported in from_yaml_file method."
-            )
-
-        with open(file_path, encoding="utf-8") as config_file:
-            return cls.from_yaml_str(spark, config_file.read(), arguments, verbose)
-
-    @classmethod
-    def from_json_file(
-        cls,
-        spark,
-        file_path: str,
-        arguments: dict | None = None,
-        verbose: bool = False,
-    ) -> object:
-        """Load the test config from the config file.
-
-        Args:
-        ----
-            spark (SparkSession): The SparkSession object.
-            file_path (str): The path to the config file.
-            arguments (dict, optional): The parameters to render the config file. Defaults to None.
-            verbose (bool, optional): Whether to log verbose messages. Defaults to False.
-
-        Returns:
-        -------
-        DataRaftingKit: The DataRaftingKit object.
-        """
-        if not os.path.isfile(file_path):
-            raise FileNotFoundError(f"Config file not found at {file_path}")
-
-        _, file_extension = os.path.splitext(file_path)
-        if file_extension not in (".json"):
-            raise ValueError(
-                "Only JSON (.json) files are supported in from_json_file method."
-            )
-
-        with open(file_path, encoding="utf-8") as config_file:
-            return cls.from_json_str(spark, config_file.read(), arguments, verbose)
-
-    def validate(self) -> bool:
-        """Validate the data pipeline spec.
-
-        Returns
-        -------
-            bool: True if the data pipeline spec is valid, False otherwise.
-        """
-        try:
-            self._data_pipeline_configuration_spec = ConfigurationSpec.model_validate(
-                self._raw_data_pipeline_configuration_spec
-            )
-
-            return True
-        except ValidationError as e:
-            self._logger.error("%i Validation Errors Found:", e.error_count())
-            for error in e.errors():
-                self._logger.error(
-                    "Config Location: %s -> %s -> Found: %s",
-                    error["loc"],
-                    error["msg"],
-                    error["input"],
-                )
-            return False
-
-    def apply_output_stage(
-        self,
-        dfs: PipelineDataframeHolder,
-        data_pipeline_configuration_spec: ConfigurationSpec,
-    ):
-        """Process the output buckets.
-
-        Args:
-        ----
-            dfs (PipelineDataframeHolder): The DataFrames from the input stage.
-            data_pipeline_configuration_spec (ConfigurationSpec): The data pipeline specification.
-        """
-        io_factory = IOFactory(
-            self._spark, self._logger, dfs, data_pipeline_configuration_spec.env
-        )
-        for output_spec in data_pipeline_configuration_spec.pipeline.outputs:
-            self._logger.info("Writing to %s", output_spec.root.name)
-            writer = io_factory.process_output(output_spec.root)
-
-            if len(data_pipeline_configuration_spec.pipeline.outputs) == 1:
-                return writer
-
-    def apply_input_stage(
-        self, data_pipeline_configuration_spec
-    ) -> PipelineDataframeHolder[str, DataFrame]:
-        """Apply the input stage of the data pipeline.
-
-        Args:
-        ----
-            data_pipeline_configuration_spec (ConfigurationSpec): The data pipeline specification.
-
-        Returns:
-        -------
-            PipelineDataframeHolder[str, DataFrame]: The DataFrames from the input stage.
-        """
-        dfs = PipelineDataframeHolder()
-
-        io_factory = IOFactory(
-            self._spark, self._logger, dfs, data_pipeline_configuration_spec.env
-        )
-
-        for input_spec in data_pipeline_configuration_spec.pipeline.inputs:
-            self._logger.info("Reading from %s", input_spec.root.name)
-
-            io_factory.process_input(input_spec.root)
-
-        return dfs
-
-    def apply_transformation_stage(
-        self,
-        dfs: PipelineDataframeHolder,
-        data_pipeline_configuration_spec: ConfigurationSpec,
-    ):
-        """Apply the transformation stage of the data pipeline.
-
-        Args:
-        ----
-            dfs (PipelineDataframeHolder): The DataFrames from the input stage.
-            data_pipeline_configuration_spec (ConfigurationSpec): The data pipeline specification.
-        """
-        transformation_factory = TransformationFactory(
-            self._spark, self._logger, dfs, data_pipeline_configuration_spec.env
-        )
-        for (
-            transformation_spec
-        ) in data_pipeline_configuration_spec.pipeline.transformations:
-            self._logger.info(
-                "Applying transformation %s", transformation_spec.root.type
-            )
-
-            transformation_factory.process_transformation(transformation_spec.root)
-
-    def apply_data_quality_stage(
-        self,
-        dfs: PipelineDataframeHolder,
-        data_pipeline_configuration_spec: ConfigurationSpec,
-    ):
-        """Apply the data quality stage of the data pipeline.
-
-        Args:
-        ----
-            dfs (PipelineDataframeHolder): The DataFrames from the input stage.
-            data_pipeline_configuration_spec (ConfigurationSpec): The data pipeline specification.
-        """
-        data_quality_factory = DataQualityFactory(
-            self._spark,
-            self._logger,
-            dfs,
-            data_pipeline_configuration_spec.env,
-        )
-        for (
-            data_quality_check_spec
-        ) in data_pipeline_configuration_spec.pipeline.data_quality:
-            self._logger.info(
-                "Applying data quality check %s", data_quality_check_spec.name
-            )
-            data_quality_factory.process_data_quality(data_quality_check_spec)
-
-    def apply_dq_output_micro_batch(
-        self,
-        dfs: PipelineDataframeHolder,
-        data_pipeline_configuration_spec: ConfigurationSpec,
-        write_outputs: bool | None = True,
-    ):
-        """Process the data quality output in micro batches for streaming dataframes.
-
-        Args:
-        ----
-            dfs (PipelineDataframeHolder): The DataFrames from the input stage.
-            data_pipeline_configuration_spec (ConfigurationSpec): The data pipeline specification.
-            write_outputs (bool, optional): Whether to write the outputs. Defaults to True.
-        """
-
-        def foreach_batch_function(df, epoch_id):
-            self._logger.info("Processing epoch %s ...", epoch_id)
-            batch_outputs = PipelineDataframeHolder()
-            batch_outputs[dfs.last_key] = df
-            self.apply_data_quality_stage(
-                batch_outputs, data_pipeline_configuration_spec
-            )
-            self.apply_output_stage(
-                batch_outputs, data_pipeline_configuration_spec
-            ) if write_outputs else None
-
-        writer = dfs.last_df.writeStream.foreachBatch(foreach_batch_function)
-
-        return writer
-
-    def trigger_streaming(
-        self,
-        writer: DataStreamWriter,
-        data_pipeline_configuration_spec: ConfigurationSpec,
-    ):
-        """Trigger the streaming writer.
-
-        Args:
-        ----
-            writer (DataStreamWriter): The streaming writer.
-            data_pipeline_configuration_spec (ConfigurationSpec): The data pipeline specification.
-        """
-        if data_pipeline_configuration_spec.pipeline.streaming.checkpoint is not None:
-            writer = writer.option(
-                "checkpointLocation",
-                data_pipeline_configuration_spec.pipeline.streaming.checkpoint,
-            )
-        else:
-            writer = writer.option(
-                "checkpointLocation",
-                f".checkpoints/{data_pipeline_configuration_spec.name}",
-            )
-
-        if data_pipeline_configuration_spec.pipeline.streaming.trigger is not None:
-            writer = writer.trigger(
-                **data_pipeline_configuration_spec.pipeline.streaming.trigger
-            )
-
-        if data_pipeline_configuration_spec.pipeline.streaming.await_termination:
-            writer.start().awaitTermination()
-        else:
-            writer.start()
-
-    def run_pipeline_from_spec(
-        self,
-        data_pipeline_configuration_spec: ConfigurationSpec,
-        write_outputs: bool = True,
-    ) -> PipelineDataframeHolder[str, DataFrame]:
-        """Run a pipeline from a data pipeline spec.
-
-        Args:
-        ----
-            data_pipeline_configuration_spec (ConfigurationSpec): The data pipeline specification.
-            write_outputs (bool, optional): Whether to write the outputs. Defaults to True.
-
-        Returns:
-        -------
-            PipelineDataframeHolder[str, DataFrame]: The final DataFrames in the pipeline.
-        """
-        self._logger.info("Executing Data Pipeline")
-
-        dfs = self.apply_input_stage(data_pipeline_configuration_spec)
-
-        self.apply_transformation_stage(dfs, data_pipeline_configuration_spec)
-
-        if (
-            dfs.last_df.isStreaming
-            and len(data_pipeline_configuration_spec.pipeline.data_quality) > 0
-            or len(data_pipeline_configuration_spec.pipeline.outputs) > 1
-        ):
-            # Process this in the micro batches if data quality
-            writer = self.apply_dq_output_micro_batch(
-                dfs, data_pipeline_configuration_spec, write_outputs
-            )
-            self.trigger_streaming(writer, data_pipeline_configuration_spec)
-
-        elif dfs.last_df.isStreaming:
-            writer = (
-                self.apply_output_stage(dfs, data_pipeline_configuration_spec)
-                if write_outputs
-                else None
-            )
-            self.trigger_streaming(writer, data_pipeline_configuration_spec)
-
-        else:
-            self.apply_data_quality_stage(dfs, data_pipeline_configuration_spec)
-            self.apply_output_stage(
-                dfs, data_pipeline_configuration_spec
-            ) if write_outputs else None
-
-        self._logger.info("Data Pipeline Execution Complete")
-
-        return dfs
-
-    def test_local(self):  # noqa: PLR0912
-        """Test the data pipeline locally with a spark installation."""
-        if not self.validate():
-            self._logger.error(
-                "Testing of Data Pipeline Failed due to validation error."
-            )
-            return None
-
-        if (
-            self._data_pipeline_configuration_spec.tests is None
-            or len(self._data_pipeline_configuration_spec.tests.local) == 0
-        ):
-            self._logger.info("No local tests found in the data pipeline spec")
-            return None
-
-        for test_spec in self._data_pipeline_configuration_spec.tests.local:
-            test_pipeline_spec = self._data_pipeline_configuration_spec.model_copy(
-                deep=True
-            )
-            self._logger.info("Testing Data Pipeline Locally")
-
-            # Merge the test inputs into the data pipeline spec
-            for input_index, input_spec in enumerate(
-                test_pipeline_spec.pipeline.inputs
-            ):
-                for test_input_spec in test_spec.mock_inputs:
-                    if input_spec.root.name == test_input_spec.root.name:
-                        test_pipeline_spec.pipeline.inputs[
-                            input_index
-                        ] = input_spec.model_copy(
-                            update=test_input_spec.model_dump(exclude_unset=True),
-                            deep=True,
-                        )
-
-                        break
-
-            dfs = self.run_pipeline_from_spec(test_pipeline_spec, write_outputs=False)
-
-            expected_dfs = PipelineDataframeHolder()
-
-            io_factory = IOFactory(
-                self._spark, self._logger, expected_dfs, test_pipeline_spec.env
-            )
-
-            # Analyse the outputs to determine if the test passed
-            for expected_output_spec in test_spec.expected_outputs:
-                for output_spec in test_pipeline_spec.pipeline.outputs:
-                    if output_spec.root.name == expected_output_spec.root.name:
-                        if output_spec.root.input_df is not None:
-                            input_df = dfs[output_spec.root.input_df]
-                        else:
-                            input_df = list(dfs.values())[-1]
-
-                        self._logger.info(
-                            "Reading expected output from %s",
-                            expected_output_spec.root.name,
-                        )
-
-                        io_factory.process_input(expected_output_spec.root)
-
-                        try:
-                            assertDataFrameEqual(
-                                actual=input_df,
-                                expected=expected_dfs[expected_output_spec.root.name],
-                            )
-                        except PySparkAssertionError as e:
-                            self._logger.error("Mismatching Dataframe Found: %s", e)
-                            raise ValueError(
-                                f"Expected output did not match the expected input for output: {expected_output_spec.root.name}."
-                            ) from None
-
-    def execute(self) -> DataFrame:
-        """Execute the data pipeline according to the data pipeline spec.
-
-        Returns
-        -------
-            DataFrame: The final DataFrame object in the data pipeline.
-        """
-        if not self.validate():
-            self._logger.error(
-                "Data Pipeline Execution Failed due to validation error."
-            )
-            return None
-
-        dfs = self.run_pipeline_from_spec(self._data_pipeline_configuration_spec)
-        return list(dfs.values())[-1]
->>>>>>> 281b6a27
+        return list(dfs.values())[-1]