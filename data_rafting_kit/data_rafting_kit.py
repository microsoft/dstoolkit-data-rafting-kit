# Copyright (c) Microsoft Corporation.
# Licensed under the MIT License.
import json
import logging
import os

import yaml
from jinja2 import Template
from pydantic import ValidationError
from pyspark.errors import PySparkAssertionError
from pyspark.sql import DataFrame
from pyspark.sql.streaming import DataStreamWriter
from pyspark.testing import assertDataFrameEqual

from data_rafting_kit.common.pipeline_dataframe_holder import PipelineDataframeHolder
from data_rafting_kit.configuration_spec import ConfigurationSpec
from data_rafting_kit.data_quality.data_quality_factory import DataQualityFactory
from data_rafting_kit.io.io_factory import IOFactory
from data_rafting_kit.transformations.transformation_factory import (
    TransformationFactory,
)


class DataRaftingKit:
    """The DataRaftingKit class is responsible for executing a data pipeline."""

    def __init__(
        self, spark, raw_data_pipeline_configuration_spec: dict, verbose: bool = False
    ):
        """Initialize the DataPipeline object.

        Args:
        ----
            spark (SparkSession): The SparkSession object.
            raw_data_pipeline_configuration_spec (dict): The raw data pipeline specification.
            verbose (bool, optional): Whether to log verbose messages. Defaults to False.
        """
        self._spark = spark
        self._verbose = verbose

        self._logger = logging.getLogger(__name__)

        self._raw_data_pipeline_configuration_spec = (
            raw_data_pipeline_configuration_spec
        )

        self._data_pipeline_configuration_spec = None

        self._logger.info("Data Pipeline Config Loaded")

    @classmethod
    def from_yaml_str(
        cls,
        spark,
        yaml_str: str,
        arguments: dict | None = None,
        verbose: bool = False,
    ) -> object:
        """Load the test config from the config file.

        Args:
        ----
            spark (SparkSession): The SparkSession object.
            yaml_str (str): The string of YAML to load.
            arguments (dict, optional): The arguments to render the config file. Defaults to None.
            verbose (bool, optional): Whether to log verbose messages. Defaults to False.

        Returns:
        -------
        DataRaftingKit: The DataRaftingKit object.
        """
<<<<<<< HEAD
        raw_data_pipeline_spec = yaml.safe_load(Template(yaml_str).render(arguments))

        data_rafting_kit = cls(spark, raw_data_pipeline_spec, verbose)

        return data_rafting_kit

    @classmethod
    def from_json_str(
        cls,
        spark,
        json_str: str,
        arguments: dict | None = None,
        verbose: bool = False,
    ) -> object:
        """Load the test config from the config file.

        Args:
        ----
            spark (SparkSession): The SparkSession object.
            json_str (str): The string of YAML to load.
            arguments (dict, optional): The arguments to render the config file. Defaults to None.
            verbose (bool, optional): Whether to log verbose messages. Defaults to False.

        Returns:
        -------
        DataRaftingKit: The DataRaftingKit object.
        """
        raw_data_pipeline_spec = json.load(Template(json_str).render(arguments))
=======
        raw_data_pipeline_configuration_spec = yaml.safe_load(
            Template(yaml_str).render(params)
        )
>>>>>>> ef7184b5

        data_rafting_kit = cls(spark, raw_data_pipeline_configuration_spec, verbose)

        return data_rafting_kit

    @classmethod
    def from_yaml_file(
        cls,
        spark,
        file_path: str,
        arguments: dict | None = None,
        verbose: bool = False,
    ) -> object:
        """Load the test config from the config file.

        Args:
        ----
            spark (SparkSession): The SparkSession object.
            file_path (str): The path to the config file.
            arguments (dict, optional): The parameters to render the config file. Defaults to None.
            verbose (bool, optional): Whether to log verbose messages. Defaults to False.

        Returns:
        -------
        DataRaftingKit: The DataRaftingKit object.
        """
        if not os.path.isfile(file_path):
            raise FileNotFoundError(f"Config file not found at {file_path}")

        with open(file_path, encoding="utf-8") as config_file:
            return cls.from_yaml_str(spark, config_file.read(), arguments, verbose)

    @classmethod
    def from_json_file(
        cls,
        spark,
        file_path: str,
        arguments: dict | None = None,
        verbose: bool = False,
    ) -> object:
        """Load the test config from the config file.

        Args:
        ----
            spark (SparkSession): The SparkSession object.
            file_path (str): The path to the config file.
            arguments (dict, optional): The parameters to render the config file. Defaults to None.
            verbose (bool, optional): Whether to log verbose messages. Defaults to False.

        Returns:
        -------
        DataRaftingKit: The DataRaftingKit object.
        """
        if not os.path.isfile(file_path):
            raise FileNotFoundError(f"Config file not found at {file_path}")

        with open(file_path, encoding="utf-8") as config_file:
            return cls.from_json_str(spark, config_file.read(), arguments, verbose)

    def validate(self) -> bool:
        """Validate the data pipeline spec.

        Returns
        -------
            bool: True if the data pipeline spec is valid, False otherwise.
        """
        try:
            self._data_pipeline_configuration_spec = ConfigurationSpec.model_validate(
                self._raw_data_pipeline_configuration_spec
            )

            return True
        except ValidationError as e:
            self._logger.error("%i Validation Errors Found:", e.error_count())
            for error in e.errors():
                self._logger.error(
                    "Config Location: %s -> %s -> Found: %s",
                    error["loc"],
                    error["msg"],
                    error["input"],
                )
            return False

    def apply_output_stage(
        self,
        dfs: PipelineDataframeHolder,
        data_pipeline_configuration_spec: ConfigurationSpec,
    ):
        """Process the output buckets.

        Args:
        ----
            dfs (PipelineDataframeHolder): The DataFrames from the input stage.
            data_pipeline_configuration_spec (ConfigurationSpec): The data pipeline specification.
        """
        io_factory = IOFactory(
            self._spark, self._logger, dfs, data_pipeline_configuration_spec.env
        )
        for output_spec in data_pipeline_configuration_spec.pipeline.outputs:
            self._logger.info("Writing to %s", output_spec.root.name)
            writer = io_factory.process_output(output_spec.root)

            if len(data_pipeline_configuration_spec.pipeline.outputs) == 1:
                return writer

    def apply_input_stage(
        self, data_pipeline_configuration_spec
    ) -> PipelineDataframeHolder[str, DataFrame]:
        """Apply the input stage of the data pipeline.

        Args:
        ----
            data_pipeline_configuration_spec (ConfigurationSpec): The data pipeline specification.

        Returns:
        -------
            PipelineDataframeHolder[str, DataFrame]: The DataFrames from the input stage.
        """
        dfs = PipelineDataframeHolder()

        io_factory = IOFactory(
            self._spark, self._logger, dfs, data_pipeline_configuration_spec.env
        )

        for input_spec in data_pipeline_configuration_spec.pipeline.inputs:
            self._logger.info("Reading from %s", input_spec.root.name)

            io_factory.process_input(input_spec.root)

        return dfs

    def apply_transformation_stage(
        self,
        dfs: PipelineDataframeHolder,
        data_pipeline_configuration_spec: ConfigurationSpec,
    ):
        """Apply the transformation stage of the data pipeline.

        Args:
        ----
            dfs (PipelineDataframeHolder): The DataFrames from the input stage.
            data_pipeline_configuration_spec (ConfigurationSpec): The data pipeline specification.
        """
        transformation_factory = TransformationFactory(
            self._spark, self._logger, dfs, data_pipeline_configuration_spec.env
        )
        for (
            transformation_spec
        ) in data_pipeline_configuration_spec.pipeline.transformations:
            self._logger.info(
                "Applying transformation %s", transformation_spec.root.type
            )

            transformation_factory.process_transformation(transformation_spec.root)

    def apply_data_quality_stage(
        self,
        dfs: PipelineDataframeHolder,
        data_pipeline_configuration_spec: ConfigurationSpec,
    ):
        """Apply the data quality stage of the data pipeline.

        Args:
        ----
            dfs (PipelineDataframeHolder): The DataFrames from the input stage.
            data_pipeline_configuration_spec (ConfigurationSpec): The data pipeline specification.
        """
        data_quality_factory = DataQualityFactory(
            self._spark,
            self._logger,
            dfs,
            data_pipeline_configuration_spec.env,
        )
        for (
            data_quality_check_spec
        ) in data_pipeline_configuration_spec.pipeline.data_quality:
            self._logger.info(
                "Applying data quality check %s", data_quality_check_spec.name
            )
            data_quality_factory.process_data_quality(data_quality_check_spec)

    def apply_dq_output_micro_batch(
        self,
        dfs: PipelineDataframeHolder,
        data_pipeline_configuration_spec: ConfigurationSpec,
        write_outputs: bool | None = True,
    ):
        """Process the data quality output in micro batches for streaming dataframes.

        Args:
        ----
            dfs (PipelineDataframeHolder): The DataFrames from the input stage.
            data_pipeline_configuration_spec (ConfigurationSpec): The data pipeline specification.
            write_outputs (bool, optional): Whether to write the outputs. Defaults to True.
        """

        def foreach_batch_function(df, epoch_id):
            self._logger.info("Processing epoch %s ...", epoch_id)
            batch_outputs = PipelineDataframeHolder()
            batch_outputs[dfs.last_key] = df
            self.apply_data_quality_stage(
                batch_outputs, data_pipeline_configuration_spec
            )
            self.apply_output_stage(
                batch_outputs, data_pipeline_configuration_spec
            ) if write_outputs else None

        writer = dfs.last_df.writeStream.foreachBatch(foreach_batch_function)

        return writer

    def trigger_streaming(
        self,
        writer: DataStreamWriter,
        data_pipeline_configuration_spec: ConfigurationSpec,
    ):
        """Trigger the streaming writer.

        Args:
        ----
            writer (DataStreamWriter): The streaming writer.
            data_pipeline_configuration_spec (ConfigurationSpec): The data pipeline specification.
        """
        if data_pipeline_configuration_spec.pipeline.streaming.checkpoint is not None:
            writer = writer.option(
                "checkpointLocation",
                data_pipeline_configuration_spec.pipeline.streaming.checkpoint,
            )
        else:
            writer = writer.option(
                "checkpointLocation",
                f".checkpoints/{data_pipeline_configuration_spec.name}",
            )

        if data_pipeline_configuration_spec.pipeline.streaming.trigger is not None:
            writer = writer.trigger(
                **data_pipeline_configuration_spec.pipeline.streaming.trigger
            )

        if data_pipeline_configuration_spec.pipeline.streaming.await_termination:
            writer.start().awaitTermination()
        else:
            writer.start()

    def run_pipeline_from_spec(
        self,
        data_pipeline_configuration_spec: ConfigurationSpec,
        write_outputs: bool = True,
    ) -> PipelineDataframeHolder[str, DataFrame]:
        """Run a pipeline from a data pipeline spec.

        Args:
        ----
            data_pipeline_configuration_spec (ConfigurationSpec): The data pipeline specification.
            write_outputs (bool, optional): Whether to write the outputs. Defaults to True.

        Returns:
        -------
            PipelineDataframeHolder[str, DataFrame]: The final DataFrames in the pipeline.
        """
        self._logger.info("Executing Data Pipeline")

        dfs = self.apply_input_stage(data_pipeline_configuration_spec)

        self.apply_transformation_stage(dfs, data_pipeline_configuration_spec)

        if (
            dfs.last_df.isStreaming
            and len(data_pipeline_configuration_spec.pipeline.data_quality) > 0
            or len(data_pipeline_configuration_spec.pipeline.outputs) > 1
        ):
            # Process this in the micro batches if data quality
            writer = self.apply_dq_output_micro_batch(
                dfs, data_pipeline_configuration_spec, write_outputs
            )
            self.trigger_streaming(writer, data_pipeline_configuration_spec)

        elif dfs.last_df.isStreaming:
            writer = (
                self.apply_output_stage(dfs, data_pipeline_configuration_spec)
                if write_outputs
                else None
            )
            self.trigger_streaming(writer, data_pipeline_configuration_spec)

        else:
            self.apply_data_quality_stage(dfs, data_pipeline_configuration_spec)
            self.apply_output_stage(
                dfs, data_pipeline_configuration_spec
            ) if write_outputs else None

        self._logger.info("Data Pipeline Execution Complete")

        return dfs

    def test_local(self):  # noqa: PLR0912
        """Test the data pipeline locally with a spark installation."""
        if not self.validate():
            self._logger.error(
                "Testing of Data Pipeline Failed due to validation error."
            )
            return None

        if (
            self._data_pipeline_configuration_spec.tests is None
            or len(self._data_pipeline_configuration_spec.tests.local) == 0
        ):
            self._logger.info("No local tests found in the data pipeline spec")
            return None

        for test_spec in self._data_pipeline_configuration_spec.tests.local:
            test_pipeline_spec = self._data_pipeline_configuration_spec.model_copy(
                deep=True
            )
            self._logger.info("Testing Data Pipeline Locally")

            # Merge the test inputs into the data pipeline spec
            for input_index, input_spec in enumerate(
                test_pipeline_spec.pipeline.inputs
            ):
                for test_input_spec in test_spec.mock_inputs:
                    if input_spec.root.name == test_input_spec.root.name:
                        test_pipeline_spec.pipeline.inputs[
                            input_index
                        ] = input_spec.model_copy(
                            update=test_input_spec.model_dump(exclude_unset=True),
                            deep=True,
                        )

                        break

            dfs = self.run_pipeline_from_spec(test_pipeline_spec, write_outputs=False)

            expected_dfs = PipelineDataframeHolder()

            io_factory = IOFactory(
                self._spark, self._logger, expected_dfs, test_pipeline_spec.env
            )

            # Analyse the outputs to determine if the test passed
            for expected_output_spec in test_spec.expected_outputs:
                for output_spec in test_pipeline_spec.pipeline.outputs:
                    if output_spec.root.name == expected_output_spec.root.name:
                        if output_spec.root.input_df is not None:
                            input_df = dfs[output_spec.root.input_df]
                        else:
                            input_df = list(dfs.values())[-1]

                        self._logger.info(
                            "Reading expected output from %s",
                            expected_output_spec.root.name,
                        )

                        io_factory.process_input(expected_output_spec.root)

                        try:
                            assertDataFrameEqual(
                                actual=input_df,
                                expected=expected_dfs[expected_output_spec.root.name],
                            )
                        except PySparkAssertionError as e:
                            self._logger.error("Mismatching Dataframe Found: %s", e)
                            raise ValueError(
                                f"Expected output did not match the expected input for output: {expected_output_spec.root.name}."
                            ) from None

    def execute(self) -> DataFrame:
        """Execute the data pipeline according to the data pipeline spec.

        Returns
        -------
            DataFrame: The final DataFrame object in the data pipeline.
        """
        if not self.validate():
            self._logger.error(
                "Data Pipeline Execution Failed due to validation error."
            )
            return None

        dfs = self.run_pipeline_from_spec(self._data_pipeline_configuration_spec)
        return list(dfs.values())[-1]<|MERGE_RESOLUTION|>--- conflicted
+++ resolved
@@ -69,7 +69,6 @@
         -------
         DataRaftingKit: The DataRaftingKit object.
         """
-<<<<<<< HEAD
         raw_data_pipeline_spec = yaml.safe_load(Template(yaml_str).render(arguments))
 
         data_rafting_kit = cls(spark, raw_data_pipeline_spec, verbose)
@@ -98,13 +97,8 @@
         DataRaftingKit: The DataRaftingKit object.
         """
         raw_data_pipeline_spec = json.load(Template(json_str).render(arguments))
-=======
-        raw_data_pipeline_configuration_spec = yaml.safe_load(
-            Template(yaml_str).render(params)
-        )
->>>>>>> ef7184b5
-
-        data_rafting_kit = cls(spark, raw_data_pipeline_configuration_spec, verbose)
+
+        data_rafting_kit = cls(spark, raw_data_pipeline_spec, verbose)
 
         return data_rafting_kit
 
