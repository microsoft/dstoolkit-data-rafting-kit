--- conflicted
+++ resolved
@@ -1,46 +1,3 @@
-<<<<<<< HEAD
-# Copyright (c) Microsoft Corporation.
-# Licensed under the MIT License.
-from typing import Annotated, Union
-
-from pydantic import Field, RootModel, create_model
-
-from data_rafting_kit.common.base_spec import BaseParamSpec, BaseSpec
-from data_rafting_kit.data_quality.great_expectations import (
-    GREAT_EXPECTATIONS_DATA_QUALITY_SPECS,
-    DataQualityModeEnum,
-)
-
-ALL_DATA_QUALITY_SPECS = GREAT_EXPECTATIONS_DATA_QUALITY_SPECS
-
-DataQualityCheckRootSpec = create_model(
-    "DataQualityCheckRootSpec",
-    root=Annotated[
-        Union[tuple(ALL_DATA_QUALITY_SPECS)],
-        Field(..., discriminator="type"),
-    ],
-    __base__=RootModel,
-)
-
-param_fields = {
-    "checks": Annotated[list[DataQualityCheckRootSpec], Field(...)],
-    "mode": Annotated[
-        DataQualityModeEnum | None, Field(default=DataQualityModeEnum.FAIL)
-    ],
-    "unique_column_identifiers": Annotated[
-        list[str] | None, Field(default_factory=list)
-    ],
-}
-DataQualityParamSpec = create_model(
-    "DataQualityCheckParamSpec", **param_fields, __base__=BaseParamSpec
-)
-
-fields = {
-    "input_df": Annotated[str | None, Field(default=None)],
-    "params": Annotated[DataQualityParamSpec, Field(...)],
-}
-DataQualityRootSpec = create_model("DataQualityRootSpec", **fields, __base__=BaseSpec)
-=======
 # Copyright (c) Microsoft Corporation.
 # Licensed under the MIT License.
 from typing import Annotated, Union
@@ -81,5 +38,4 @@
     "input_df": Annotated[str | None, Field(default=None)],
     "params": Annotated[DataQualityParamSpec, Field(...)],
 }
-DataQualityRootSpec = create_model("DataQualityRootSpec", **fields, __base__=BaseSpec)
->>>>>>> 281b6a27
+DataQualityRootSpec = create_model("DataQualityRootSpec", **fields, __base__=BaseSpec)