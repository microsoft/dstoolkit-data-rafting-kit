<<<<<<< HEAD
# Copyright (c) Microsoft Corporation.
# Licensed under the MIT License.
from typing import Literal

import pyspark.sql.functions as f
from pydantic import Field, model_validator
from pyspark.sql import DataFrame

from data_rafting_kit.io.io_base import (
    IOBase,
    IOEnum,
    OutputBaseParamSpec,
    OutputBaseSpec,
)


class ConsoleOutputParamSpec(OutputBaseParamSpec):
    """Console output parameters."""

    n: int | None = Field(default=5)
    truncate: bool | int | None = Field(default=False)
    vertical: bool | None = Field(default=False)

    @model_validator(mode="before")
    @classmethod
    def validate_console_output_param_spec_before(cls, data: dict) -> dict:
        """Validates the Console output param spec."""
        if "streaming" in data and data["streaming"] is not None:
            if isinstance(data["streaming"], bool):
                data["streaming"] = {}

            if "checkpoint" not in data["streaming"]:
                data["streaming"]["checkpoint"] = ""

        return data


class ConsoleOutputSpec(OutputBaseSpec):
    """Console output specification."""

    type: Literal[IOEnum.CONSOLE]
    params: ConsoleOutputParamSpec | None = Field(
        default_factory=ConsoleOutputParamSpec
    )


class ConsoleIO(IOBase):
    """Represents a Console object for data pipelines."""

    def write(self, spec: ConsoleOutputSpec, input_df: DataFrame):
        """Writes to a Console on the Console system.

        Args:
        ----
            spec (ConsoleOutputSpec): The output parameter specification object.
            input_df (DataFrame): The DataFrame object to write.
        """
        self._logger.info("Writing to Console...")

        if input_df.isStreaming:
            writer = input_df.writeStream

            def foreach_batch_function(df, epoch_id):
                self._logger.info("Processing epoch %s ...", epoch_id)
                df.withColumn("epoch", f.lit(epoch_id)).show(
                    n=spec.params.n,
                    truncate=spec.params.truncate,
                    vertical=spec.params.vertical,
                )

            writer = writer.foreachBatch(foreach_batch_function)

            return writer

        else:
            input_df.show(
                n=spec.params.n,
                truncate=spec.params.truncate,
                vertical=spec.params.vertical,
            )

            return None
=======
# Copyright (c) Microsoft Corporation.
# Licensed under the MIT License.
from typing import Literal

import pyspark.sql.functions as f
from pydantic import Field
from pyspark.sql import DataFrame

from data_rafting_kit.io.io_base import (
    IOBase,
    IOEnum,
    OutputBaseParamSpec,
    OutputBaseSpec,
)


class ConsoleOutputParamSpec(OutputBaseParamSpec):
    """Console output parameters."""

    n: int | None = Field(default=5)
    truncate: bool | int | None = Field(default=False)
    vertical: bool | None = Field(default=False)


class ConsoleOutputSpec(OutputBaseSpec):
    """Console output specification."""

    type: Literal[IOEnum.CONSOLE]
    params: ConsoleOutputParamSpec | None = Field(
        default_factory=ConsoleOutputParamSpec
    )


class ConsoleIO(IOBase):
    """Represents a Console object for data pipelines."""

    def write(self, spec: ConsoleOutputSpec, input_df: DataFrame):
        """Writes to a Console on the Console system.

        Args:
        ----
            spec (ConsoleOutputSpec): The output parameter specification object.
            input_df (DataFrame): The DataFrame object to write.
        """
        self._logger.info("Writing to Console...")

        if input_df.isStreaming:
            writer = input_df.writeStream

            def foreach_batch_function(df, epoch_id):
                self._logger.info("Processing epoch %s ...", epoch_id)
                df.withColumn("epoch", f.lit(epoch_id)).show(
                    n=spec.params.n,
                    truncate=spec.params.truncate,
                    vertical=spec.params.vertical,
                )

            writer = writer.foreachBatch(foreach_batch_function)

            return writer

        else:
            input_df.show(
                n=spec.params.n,
                truncate=spec.params.truncate,
                vertical=spec.params.vertical,
            )

            return None
>>>>>>> 281b6a27
<|MERGE_RESOLUTION|>--- conflicted
+++ resolved
@@ -1,154 +1,69 @@
-<<<<<<< HEAD
-# Copyright (c) Microsoft Corporation.
-# Licensed under the MIT License.
-from typing import Literal
-
-import pyspark.sql.functions as f
-from pydantic import Field, model_validator
-from pyspark.sql import DataFrame
-
-from data_rafting_kit.io.io_base import (
-    IOBase,
-    IOEnum,
-    OutputBaseParamSpec,
-    OutputBaseSpec,
-)
-
-
-class ConsoleOutputParamSpec(OutputBaseParamSpec):
-    """Console output parameters."""
-
-    n: int | None = Field(default=5)
-    truncate: bool | int | None = Field(default=False)
-    vertical: bool | None = Field(default=False)
-
-    @model_validator(mode="before")
-    @classmethod
-    def validate_console_output_param_spec_before(cls, data: dict) -> dict:
-        """Validates the Console output param spec."""
-        if "streaming" in data and data["streaming"] is not None:
-            if isinstance(data["streaming"], bool):
-                data["streaming"] = {}
-
-            if "checkpoint" not in data["streaming"]:
-                data["streaming"]["checkpoint"] = ""
-
-        return data
-
-
-class ConsoleOutputSpec(OutputBaseSpec):
-    """Console output specification."""
-
-    type: Literal[IOEnum.CONSOLE]
-    params: ConsoleOutputParamSpec | None = Field(
-        default_factory=ConsoleOutputParamSpec
-    )
-
-
-class ConsoleIO(IOBase):
-    """Represents a Console object for data pipelines."""
-
-    def write(self, spec: ConsoleOutputSpec, input_df: DataFrame):
-        """Writes to a Console on the Console system.
-
-        Args:
-        ----
-            spec (ConsoleOutputSpec): The output parameter specification object.
-            input_df (DataFrame): The DataFrame object to write.
-        """
-        self._logger.info("Writing to Console...")
-
-        if input_df.isStreaming:
-            writer = input_df.writeStream
-
-            def foreach_batch_function(df, epoch_id):
-                self._logger.info("Processing epoch %s ...", epoch_id)
-                df.withColumn("epoch", f.lit(epoch_id)).show(
-                    n=spec.params.n,
-                    truncate=spec.params.truncate,
-                    vertical=spec.params.vertical,
-                )
-
-            writer = writer.foreachBatch(foreach_batch_function)
-
-            return writer
-
-        else:
-            input_df.show(
-                n=spec.params.n,
-                truncate=spec.params.truncate,
-                vertical=spec.params.vertical,
-            )
-
-            return None
-=======
-# Copyright (c) Microsoft Corporation.
-# Licensed under the MIT License.
-from typing import Literal
-
-import pyspark.sql.functions as f
-from pydantic import Field
-from pyspark.sql import DataFrame
-
-from data_rafting_kit.io.io_base import (
-    IOBase,
-    IOEnum,
-    OutputBaseParamSpec,
-    OutputBaseSpec,
-)
-
-
-class ConsoleOutputParamSpec(OutputBaseParamSpec):
-    """Console output parameters."""
-
-    n: int | None = Field(default=5)
-    truncate: bool | int | None = Field(default=False)
-    vertical: bool | None = Field(default=False)
-
-
-class ConsoleOutputSpec(OutputBaseSpec):
-    """Console output specification."""
-
-    type: Literal[IOEnum.CONSOLE]
-    params: ConsoleOutputParamSpec | None = Field(
-        default_factory=ConsoleOutputParamSpec
-    )
-
-
-class ConsoleIO(IOBase):
-    """Represents a Console object for data pipelines."""
-
-    def write(self, spec: ConsoleOutputSpec, input_df: DataFrame):
-        """Writes to a Console on the Console system.
-
-        Args:
-        ----
-            spec (ConsoleOutputSpec): The output parameter specification object.
-            input_df (DataFrame): The DataFrame object to write.
-        """
-        self._logger.info("Writing to Console...")
-
-        if input_df.isStreaming:
-            writer = input_df.writeStream
-
-            def foreach_batch_function(df, epoch_id):
-                self._logger.info("Processing epoch %s ...", epoch_id)
-                df.withColumn("epoch", f.lit(epoch_id)).show(
-                    n=spec.params.n,
-                    truncate=spec.params.truncate,
-                    vertical=spec.params.vertical,
-                )
-
-            writer = writer.foreachBatch(foreach_batch_function)
-
-            return writer
-
-        else:
-            input_df.show(
-                n=spec.params.n,
-                truncate=spec.params.truncate,
-                vertical=spec.params.vertical,
-            )
-
-            return None
->>>>>>> 281b6a27
+# Copyright (c) Microsoft Corporation.
+# Licensed under the MIT License.
+from typing import Literal
+
+import pyspark.sql.functions as f
+from pydantic import Field
+from pyspark.sql import DataFrame
+
+from data_rafting_kit.io.io_base import (
+    IOBase,
+    IOEnum,
+    OutputBaseParamSpec,
+    OutputBaseSpec,
+)
+
+
+class ConsoleOutputParamSpec(OutputBaseParamSpec):
+    """Console output parameters."""
+
+    n: int | None = Field(default=5)
+    truncate: bool | int | None = Field(default=False)
+    vertical: bool | None = Field(default=False)
+
+
+class ConsoleOutputSpec(OutputBaseSpec):
+    """Console output specification."""
+
+    type: Literal[IOEnum.CONSOLE]
+    params: ConsoleOutputParamSpec | None = Field(
+        default_factory=ConsoleOutputParamSpec
+    )
+
+
+class ConsoleIO(IOBase):
+    """Represents a Console object for data pipelines."""
+
+    def write(self, spec: ConsoleOutputSpec, input_df: DataFrame):
+        """Writes to a Console on the Console system.
+
+        Args:
+        ----
+            spec (ConsoleOutputSpec): The output parameter specification object.
+            input_df (DataFrame): The DataFrame object to write.
+        """
+        self._logger.info("Writing to Console...")
+
+        if input_df.isStreaming:
+            writer = input_df.writeStream
+
+            def foreach_batch_function(df, epoch_id):
+                self._logger.info("Processing epoch %s ...", epoch_id)
+                df.withColumn("epoch", f.lit(epoch_id)).show(
+                    n=spec.params.n,
+                    truncate=spec.params.truncate,
+                    vertical=spec.params.vertical,
+                )
+
+            writer = writer.foreachBatch(foreach_batch_function)
+
+            return writer
+
+        else:
+            input_df.show(
+                n=spec.params.n,
+                truncate=spec.params.truncate,
+                vertical=spec.params.vertical,
+            )
+
+            return None