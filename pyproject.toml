--- conflicted
+++ resolved
@@ -1,108 +1,3 @@
-<<<<<<< HEAD
-[tool.poetry]
-name = "data-rafting-kit"
-version = "0.1.0"
-description = "Data Rafting Kit is an utility library that brings an declarative approach to PySpark data pipelines."
-authors = ["Ben Constable <benconstable@microsoft.com>", "Nina Stijepovic <nstijepovic@microsoft.com>"]
-readme = "README.md"
-license = "MIT"
-repository = "https://github.com/microsoft/dstoolkit-data-rafting-kit"
-
-[tool.poetry.dependencies]
-python = "^3.11"
-jinja2 = "^3.1.4"
-pyyaml = "^6.0.1"
-pydantic = "^2.7.1"
-pyspark = "^3.5.1"
-presidio-analyzer = "^2.2.354"
-presidio-anonymizer = "^2.2.354"
-pandas = "^2.2.2"
-pyarrow = "^17.0.0"
-great-expectations = "^0.18.13"
-delta-spark = "^3.2.0"
-
-
-[tool.poetry.group.dev.dependencies]
-pre-commit = "^3.7.0"
-black = "^24.4.2"
-ruff = "^0.5.0"
-pytest = "^8.2.1"
-
-[build-system]
-requires = ["poetry-core"]
-build-backend = "poetry.core.masonry.api"
-
-
-[tool.ruff]
-# Exclude a variety of commonly ignored directories.
-exclude = [
-    ".bzr",
-    ".direnv",
-    ".eggs",
-    ".git",
-    ".git-rewrite",
-    ".hg",
-    ".ipynb_checkpoints",
-    ".mypy_cache",
-    ".nox",
-    ".pants.d",
-    ".pyenv",
-    ".pytest_cache",
-    ".pytype",
-    ".ruff_cache",
-    ".svn",
-    ".tox",
-    ".venv",
-    ".vscode",
-    "__pypackages__",
-    "_build",
-    "buck-out",
-    "build",
-    "dist",
-    "node_modules",
-    "site-packages",
-    "venv",
-]
-
-# Same as Black.
-line-length = 88
-indent-width = 4
-
-target-version = "py312"
-
-[tool.ruff.lint]
-select = [
-    "E",  # pycodestyle errors
-    "W",  # pycodestyle warnings
-    "F",  # pyflakes
-    "I",  # isort
-    "C",  # flake8-comprehensions
-    "B",  # flake8-bugbear
-    "UP",  # pyupgrade
-    "PL",  # pylint
-    "TID", # tidy imports
-    "RUF", # ruff
-    "SIM", # simplify
-    "S", # bandit
-    "D", # pydocstyle
-    "N", # pep8 naming
-    "G", # flake8 logging format
-    "Q", # flake8 quotes
-    "ARG", # flake8-argparse
-]
-ignore = [
-    "E501",  # line too long, handled by black
-    "C901",  # too complex
-    "W191", # indentation contains tabs
-    "D203", # 1 blank line required before class docstring
-    "D213", # Multi-line docstring summary should start at the second line
-    "D401", # First line should be in imperative mood
-    "D100", # Missing docstring in public module
-    "D104", # Missing docstring in public package
-    "S101", # Use of assert detected. The enclosed code will be removed when compiling to optimised byte code.
-    "B011", # Use of assert detected. The enclosed code will be removed when compiling to optimised byte code.
-]
-=======
 [tool.poetry]
 name = "data-rafting-kit"
 version = "0.1.0"
@@ -212,5 +107,4 @@
 omit = [
     "tests/*",
     "*/tests/*"
-]
->>>>>>> 281b6a27
+]